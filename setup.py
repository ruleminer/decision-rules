# pylint: disable=missing-module-docstring
from setuptools import find_packages, setup

setup(
    name="decision_rules",
    description=(
        "Package implementing decision rules. Includes tools for calculations of various measures "
        "and indicators, as well as algorithms for filtering rulesets."
    ),
    long_description=open("README.md", encoding="utf-8").read(),
    long_description_content_type="text/markdown",
<<<<<<< HEAD
    version='1.3.3',
    author='Cezary Maszczyk, Dawid Macha, Adam Grzelak, Bartosz Piguła',
    author_email='cezary.maszczyk@emag.lukasiewicz.gov.pl',
    readme='README.md',
=======
    version="1.4.0",
    author="Cezary Maszczyk, Dawid Macha, Adam Grzelak, Bartosz Piguła",
    author_email="cezary.maszczyk@emag.lukasiewicz.gov.pl",
    readme="README.md",
>>>>>>> 06cf65ea
    packages=find_packages(),
    install_requires=[
        "numpy>=1.24",
        "pandas>=1.5",
        "pydantic>=2.0",
        "scipy>=1.11",
        "scikit-learn>=1.1",
        "imbalanced-learn>=0.10",
        "typeguard>=4.3",
        "packaging>=14.1"
    ],
    python_requires=">=3.9",
)<|MERGE_RESOLUTION|>--- conflicted
+++ resolved
@@ -9,17 +9,10 @@
     ),
     long_description=open("README.md", encoding="utf-8").read(),
     long_description_content_type="text/markdown",
-<<<<<<< HEAD
-    version='1.3.3',
-    author='Cezary Maszczyk, Dawid Macha, Adam Grzelak, Bartosz Piguła',
-    author_email='cezary.maszczyk@emag.lukasiewicz.gov.pl',
-    readme='README.md',
-=======
-    version="1.4.0",
+    version="1.4.1",
     author="Cezary Maszczyk, Dawid Macha, Adam Grzelak, Bartosz Piguła",
     author_email="cezary.maszczyk@emag.lukasiewicz.gov.pl",
     readme="README.md",
->>>>>>> 06cf65ea
     packages=find_packages(),
     install_requires=[
         "numpy>=1.24",
