--- conflicted
+++ resolved
@@ -520,19 +520,7 @@
         for rule in self.rules:
             rule.premise.update_column_indices(old_to_new_attr_mapping)
             rule.column_names = new_attributes
-<<<<<<< HEAD
         self.column_names = new_attributes
-
-    def _update_condition(self, premise, old_to_new_attr_mapping):
-        if isinstance(premise, CompoundCondition):
-            for condition in premise.subconditions:
-                self._update_condition(condition, old_to_new_attr_mapping)
-            return
-        if isinstance(premise, AttributesCondition):
-            premise.column_left = old_to_new_attr_mapping[premise.column_left]
-            premise.column_right = old_to_new_attr_mapping[premise.column_right]
-            return
-        premise.column_index = old_to_new_attr_mapping[premise.column_index]
 
     def get_condition_frequent(self) -> dict[str, int]:
         """
@@ -585,7 +573,4 @@
 
         for rule in self.rules:
             traverse(rule.premise)
-        return attribute_counts
-=======
-        self.column_names = new_attributes
->>>>>>> 2d765f29
+        return attribute_counts